--- conflicted
+++ resolved
@@ -3,27 +3,17 @@
 The :mod:`structured` module includes several different structured machine
 learning models for one, two or more blocks of data.
 
-@author: Tommy Löfstedt <tommy.loefstedt@cea.fr>
+@author:  Tommy Löfstedt
+@email:   tommy.loefstedt@cea.fr
+@license: TBD.
 """
 
-import models
 import algorithms
-import preprocess
-import prox_ops
-# TODO: Remove prox_ops, and/or move relevant parts to loss_functions.
-import data
-import tests
+import datasets
+import functions
 import utils
-import loss_functions
 import start_vectors
-import datasets
 
-__version__ = '0.0.98'
+__version__ = '0.0.99'
 
-__all__ = ['models', 'prox_ops', 'algorithms', 'preprocess',
-<<<<<<< HEAD
-           'data', 'tests', 'utils', 'loss_functions', 'start_vectors']
-=======
-           'tests', 'utils', 'loss_functions', 'start_vectors',
-           'datasets']
->>>>>>> 4e7a116c
+__all__ = ['algorithms', 'datasets', 'functions', 'utils', 'start_vectors']