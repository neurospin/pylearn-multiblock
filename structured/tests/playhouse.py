--- conflicted
+++ resolved
@@ -906,11 +906,11 @@
     # Testing the new continuation
     np.random.seed(42)
 
-    eps = 0.001
+    eps = 0.00001
     maxit = 5
     cont_maxit = 100
-    gamma = 15.0
-    l = 0.8
+    gamma = 6.0
+    l = 0.6
     k = 1.0 - l
 
     px = 1000
@@ -918,31 +918,31 @@
     pz = 1
     p = px * py * pz  # Must be even!
     n = 100
-#    X = np.random.randn(n, p)
-#    betastar = np.concatenate((np.zeros((p / 2, 1)),
-#                               np.random.randn(p / 2, 1)))
-#    betastar = np.sort(np.abs(betastar), axis=0)
-#    y = np.dot(X, betastar)
-
-    Sigma = 0.999 * np.ones((p, p)) + 0.001 * np.eye(p)
-    Mu = np.zeros(p)
-    M = np.random.multivariate_normal(Mu, Sigma, n)
-    e = np.random.randn(n, 1)
-    e = e / np.sqrt(np.sum(e ** 2.0))
-    X, y, betastar = l1_l2_tv.load(l, k, gamma, density=0.5, snr=100.0,
-                                   M=M, e=e)
-    start_vector = start_vectors.IdentityStartVector(betastar \
-                                + 0.001 * np.random.randn(*betastar.shape))
+    X = np.random.randn(n, p)
+    betastar = np.concatenate((np.zeros((p / 2, 1)),
+                               np.random.randn(p / 2, 1)))
+    betastar = np.sort(np.abs(betastar), axis=0)
+    y = np.dot(X, betastar)
+
+#    Sigma = 0.999 * np.ones((p, p)) + 0.001 * np.eye(p)
+#    Mu = np.zeros(p)
+#    M = np.random.multivariate_normal(Mu, Sigma, n)
+#    e = np.random.randn(n, 1)
+#    e = e / np.sqrt(np.sum(e ** 2.0))
+#    X, y, betastar = l1_l2_tv.load(l, k, gamma, density=0.5, snr=100.0,
+#                                   M=M, e=e)
+#    start_vector = start_vectors.IdentityStartVector(betastar \
+#                                + 0.001 * np.random.randn(*betastar.shape))
 
     start = time()
     m = models.RidgeRegressionL1TV(l, k, gamma, shape=(pz, py, px),
-                                   compress=False)
+                                   compress=False)  # , mu=0.01)
     m.set_tolerance(eps)
-#    m.set_max_iter(maxit)
-    m.set_max_iter(5000000)
+    m.set_max_iter(maxit)
+#    m.set_max_iter(5000000)
 #    m.set_start_vector(start_vector)
-#    c = models.Continuation(m, cont_maxit)
-    c = m
+#    c = m
+    c = models.Continuation(m, cont_maxit)
     c.fit(X, y)
     computed_beta = c._beta
     print "time: ", (time() - start)
@@ -961,7 +961,7 @@
                                    compress=False)
     m.set_tolerance(eps)
     m.set_max_iter(cont_maxit)
-    cr = models.ContinuationRun(m, mus=[0.5 ** i for i in range(1, 5 + 1)])
+    cr = models.ContinuationRun(m, mus=[0.5 ** i for i in range(1, maxit + 1)])
     cr.fit(X, y)
     computed_beta = cr._beta
     print "time: ", (time() - start)
@@ -1143,78 +1143,13 @@
 
 
 
-<<<<<<< HEAD
-     # Test to find SNR for EN + TV
-    tolerance = 0.00001
-    maxit = 200000
-    mu = 0.000001
-    alg = algorithms.FISTARegression()
-
-    vals = [0.50, 1.5, 2.50, 3.5, 4.50, 5.5, 6.5, 7.5, 8.5, 9.5, 10.5]
-#    vals = [6.00]
-    for i in xrange(len(vals)):
-        l = 2.71828
-        k = 0.61803
-#        gamma = 3.14159
-        gamma = vals[i]
-        value = gamma  # Ändra här också!
-
-        density = float(0.5)  # Fraction of non-zero values. Must be \in [0, 1]
-        snr = float(100)  # 100 = |X.b| / |e|
-        n = 5
-        p = 10
-        ps = int(round(p * density))  # <= p
-        #    M = (np.random.randn(n, p) - 0.5) * 2.0
-        #    M = np.random.randn(n, p)
-        Sigma = 0.9 * np.ones((p, p)) + 0.1 * np.eye(p)
-        Mu = np.zeros(p)
-        M = np.random.multivariate_normal(Mu, Sigma, n)
-        e = np.random.randn(n, 1)
-        #    e = np.random.rand(n, 1)
-        norm_e = np.sqrt(np.sum(e ** 2.0))
-        e = e / norm_e
-
-        X, y, beta = l1_l2_tv.load(l, k, gamma, density, snr, M, e)
-
-        v = []
-        x = []
-        scale = 101.0
-        start_vector = start_vectors.RandomStartVector()
-        a = max(0, value - 0.5)
-        b = value + 0.5
-        for val in np.linspace(a, b, scale):
-            l_ = l
-            k_ = k
-            g_ = val
-
-            model = models.RidgeRegressionL1TV(l_, k_, g_, shape=[1, 1, p],
-                                               mu=mu, compress=False,
-                                               algorithm=alg)
-            model.set_start_vector(start_vector)
-            model.set_tolerance(tolerance)
-            if val == a:
-                model.set_max_iter(maxit * 10)
-            else:
-                model.set_max_iter(maxit)
-            model.fit(X, y)
-            start_vector = start_vectors.IdentityStartVector(model._beta)
-            v.append(np.sum((beta - model._beta) ** 2.0))
-            x.append(val)
-            print "true = %.2f => %.7f" % (val, v[-1])
-
-        plot.subplot(len(vals), 1, i + 1)
-        plot.plot(x, v, '-g')
-        plot.title("true: %.2f, min: %.2f" % (value, x[np.argmin(v)]))
-        plot.axis([a, b, min(v), max(v)])
-    plot.show()
-=======
 #     # Test to find SNR for EN + TV
 #    tolerance = 0.0001
-#    maxit = 100000
-#    mu = 0.00001
+#    maxit = 50000
+#    mu = 0.000001
 #    alg = algorithms.FISTARegression()
 #
-#    vals = [6.00, 6.25, 6.50, 6.75, 7.00]
+#    vals = [0.50, 1.5, 2.50, 3.5, 4.50, 5.5, 6.5, 7.5, 8.5, 9.5, 10.5]
 ##    vals = [6.00]
 #    for i in xrange(len(vals)):
 #        l = 2.71828
@@ -1270,5 +1205,4 @@
 #        plot.plot(x, v, '-g')
 #        plot.title("true: %.2f, min: %.2f" % (value, x[np.argmin(v)]))
 #        plot.axis([a, b, min(v), max(v)])
-#    plot.show()
->>>>>>> c41efd86
+#    plot.show()