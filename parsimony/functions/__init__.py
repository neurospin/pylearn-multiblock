# -*- coding: utf-8 -*-
"""
Created on Tue Jan 21 14:54:28 2014

@author:  Tommy Löfstedt
@email:   lofstedt.tommy@gmail.com
@license: BSD 3-clause.
"""
import interfaces
import losses
import penalties

<<<<<<< HEAD
from .objectives import RR_L1_TV, RLR_L1_TV, RR_L1_GL, RR_SmoothedL1TV
=======
from .functions import RR_L1_TV, RLR_L1_TV, RR_L1_GL, RR_SmoothedL1TV
>>>>>>> ee764520

__all__ = ["interfaces", "losses", "penalties",

           "RR_L1_TV", "RLR_L1_TV", "RR_L1_GL", "RR_SmoothedL1TV"]<|MERGE_RESOLUTION|>--- conflicted
+++ resolved
@@ -6,15 +6,11 @@
 @email:   lofstedt.tommy@gmail.com
 @license: BSD 3-clause.
 """
-import interfaces
-import losses
-import penalties
+from . import interfaces
+from . import losses
+from . import penalties
 
-<<<<<<< HEAD
-from .objectives import RR_L1_TV, RLR_L1_TV, RR_L1_GL, RR_SmoothedL1TV
-=======
 from .functions import RR_L1_TV, RLR_L1_TV, RR_L1_GL, RR_SmoothedL1TV
->>>>>>> ee764520
 
 __all__ = ["interfaces", "losses", "penalties",
 
