--- conflicted
+++ resolved
@@ -405,11 +405,7 @@
     for k in xrange(len(objects)):
         o = objects[k]
         beta[o.get_mask()] += o.coef_info
-<<<<<<< HEAD
-
-=======
     beta = ndimage.gaussian_filter(beta, sigma=sigma_spatial_smoothing)
->>>>>>> 8ad1fd2c
     beta_flat = beta.ravel()
     # Fix a scaling to get the desire r2, ie.:
     # y = coef * X * beta + noize
@@ -557,8 +553,6 @@
     l1_ratio = .9
     l, k, g = ratio2coef(alpha=alpha, tv_ratio=tv_ratio, l1_ratio=l1_ratio)
 
-    # TODO: We cannot return the A matrices separately like this, we must
-    # return a list or tuple A such that A = [Ax, Ay, Az].
     A, n_compacts = parsimony.tv.A_from_shape(shape)
     tvl1l2 = estimators.RidgeRegression_L1_TV(k, l, g, A,
                         algorithm=algorithms.StaticCONESTA(max_iter=100))
