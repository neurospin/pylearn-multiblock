--- conflicted
+++ resolved
@@ -7,20 +7,9 @@
 @email:   tommy.loefstedt@cea.fr
 @license: BSD 3-clause.
 """
-<<<<<<< HEAD
-
-#import parsimony.algorithms as algorithms
-#import parsimony.estimators as estimators
-#import parsimony.start_vectors as start_vectors
-
-import algorithms
-import estimators
-import start_vectors
-=======
 from . import algorithms
 from . import estimators
 from . import start_vectors
->>>>>>> ee764520
 
 __version__ = "0.1.2"
 
