--- conflicted
+++ resolved
@@ -74,14 +74,9 @@
 
     def fit(self, X, y):
 
-<<<<<<< HEAD
 #        function = self.func_class(options)#self.k, self.l, self.g, self.shape)
 #        output = self.algorithm.fit(X, y, function)
-
-        function = self.func_class(self.k, self.l, self.g, self.shape)
-=======
         function = self.func_class(self.k, self.l, self.g, self._A)
->>>>>>> f2d6c703
 #        function.set_params(X=X, y=y)
 
         # TODO: Use start_vectors for this!
